--- conflicted
+++ resolved
@@ -92,17 +92,10 @@
     model_trainers = list(map(lambda config: model_trainer_factory.create(config, run_config), [model_trainer_configs]))
 
     # Create loaders.
-<<<<<<< HEAD
     train_loader, valid_loader, test_loader = DataloaderFactory(MRBrainS_train, MRBrainS_valid,
                                                                 iSEG_train).create(run_config,
                                                                                      training_config,
                                                                                      collate_fn=sample_collate)
-=======
-    train_loader, valid_loader, test_loader = DataloaderFactory(iSEG_train, iSEG_valid,
-                                                                MRBrainS_test).create(run_config,
-                                                                                      training_config,
-                                                                                      collate_fn=sample_collate)
->>>>>>> c57642a9
 
     # Initialize the loggers.
     visdom_config = VisdomConfiguration.from_yml(args.config_file, "visdom")
