--- conflicted
+++ resolved
@@ -1093,14 +1093,10 @@
         metric = self._discriminator.compute_metrics(pred, target)
         self._discriminator.update_train_metrics(metric)
 
-<<<<<<< HEAD
         for p in self._discriminator.parameters():
             p.data.clamp_(-0.01, 0.01)
 
-        return disc_loss, pred
-=======
         return disc_loss, pred, target
->>>>>>> 839ce6ab
 
     def _validate_discriminator(self, inputs, gen_pred, target, test=False):
         # Forward on real data.
