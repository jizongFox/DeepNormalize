--- conflicted
+++ resolved
@@ -1070,7 +1070,7 @@
 
     def _evaluate_loss_D_G_X_as_X(self, inputs, target):
         pred_D_G_X = self._discriminator.forward(inputs)
-        
+
         loss_D_G_X_as_X = -pred_D_G_X.mean()
 
         return loss_D_G_X_as_X
@@ -1108,14 +1108,10 @@
         metric = self._discriminator.compute_metrics(pred, target)
         self._discriminator.update_train_metrics(metric)
 
-<<<<<<< HEAD
         for p in self._discriminator.parameters():
             p.data.clamp_(-0.01, 0.01)
 
-        return disc_loss, pred, target
-=======
         return disc_loss, pred, target, x_conv1, x_layer1, x_layer2, x_layer3
->>>>>>> 388938a3
 
     def _validate_discriminator(self, inputs, gen_pred, target, test=False):
         # Forward on real data.
