--- conflicted
+++ resolved
@@ -1131,20 +1131,9 @@
         self.custom_variables["Pie Plot True"] = real_count
 
     def _evaluate_loss_D_G_X_as_X(self, inputs, target):
-<<<<<<< HEAD
         pred_D_G_X = self._discriminator.forward(inputs)
 
         loss_D_G_X_as_X = -pred_D_G_X.mean()
-=======
-        pred_D_G_X, x_conv1, x_layer1, x_layer2, x_layer3 = self._discriminator.forward(inputs)
-        ones = torch.Tensor().new_ones(size=pred_D_G_X.size(), device=pred_D_G_X.device, dtype=pred_D_G_X.dtype,
-                                       requires_grad=False)
-        loss_D_G_X_as_X = self._discriminator.compute_loss("NLLLoss",
-                                                           torch.nn.functional.log_softmax(
-                                                               ones - torch.nn.functional.softmax(pred_D_G_X, dim=1),
-                                                               dim=1),
-                                                           target)
->>>>>>> 12e15637
 
         return loss_D_G_X_as_X
 
