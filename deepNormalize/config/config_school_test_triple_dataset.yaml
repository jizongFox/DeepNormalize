models:
  Generator:
    name: "UNet3D"
    type: "UNet3D"
    params:
      in_channels: 1
      out_channels: 1
      interpolate: True
      leaky: False
    optimizer:
      type: "FusedSGD"
      params:
        lr: 0.00001
        momentum: 0.9
        weight_decay: 0.001
    scheduler:
      type: "ReduceLROnPlateau"
      params:
        factor: 0.1
        patience: 7
        min_lr: 0.000000001
    criterion:
      MSELoss:
        type: "MSELoss"
    metrics:
      Accuracy:
        type: "Accuracy"

  Segmenter:
    name: "UNet3D"
    type: "UNet3D"
    params:
      in_channels: 1
      out_channels: 4
      interpolate: True
      leaky: True
    optimizer:
      type: "FusedSGD"
      params:
        lr: 0.001
        momentum: 0.9
        weight_decay: 0.001
    scheduler:
      type: "ReduceLROnPlateau"
      params:
        factor: 0.1
        patience: 7
        min_lr: 0.00000001
    criterion:
      DiceLoss:
        type: "DiceLoss"
        params:
          reduction: !!null
          ignore_index: -100
          weight: !torch/tensor [0.22, 0.28, 0.20, 0.30]
    metrics:
      Dice:
        type: "Dice"
        params:
          num_classes: 4
          reduction: !!null
          ignore_index: 0
          average: !!null
          weight: !!null
      IoU:
        type: "IoU"
        params:
          num_classes: 4
          reduction: !!null
          ignore_index: 0
          average: !!null
          weight: !!null
      Accuracy:
        type: "Accuracy"
      Precision:
        type: "Precision"
        params:
          average: True
      Recall:
        type: "Recall"
        params:
          average: True

  Discriminator:
    name: "ResNet3D"
    type: "ResNet18"
    params:
      in_channels: 1
      out_channels: 3
      num_groups: !!null
      conv_groups: 1
      width_per_group: 64
      padding: !!null
      activation: "ReLU"
      zero_init_residual: False
      replace_stride_with_dilation: !!null
    optimizer:
      type: "FusedSGD"
      params:
        lr: 0.00001
        momentum: 0.9
        weight_decay: 0.001
    scheduler:
      type: "ReduceLROnPlateau"
      params:
        factor: 0.1
        patience: 7
        min_lr: 0.00000001
    criterion:
      NLLLoss:
        type: "NLLLoss"
        params:
          weight: !torch/tensor [0.379317992791794, 0.415858053784308, 0.204823953423898, 1]
    metrics:
      Accuracy:
        type: "Accuracy"
      Precision:
        type: "Precision"
        params:
          average: True
      Recall:
        type: "Recall"
        params:
          average: True

dataset:
  iSEG:
    path: "/data/users/pldelisle/datasets/Preprocessed/iSEG/Training/Patches/Aligned/Full"
    modalities: "T1"
    max_subjects: !!null
    max_num_patches: !!null
    validation_split: 0.2
  MRBrainS:
    path: "/data/users/pldelisle/datasets/Preprocessed/MRBrainS/TrainingData/Patches/Aligned/Full"
    modalities: "T1_1mm"
    max_subjects: !!null
    max_num_patches: !!null
    validation_split: 0.3
  ABIDE:
    path: "/data/users/pldelisle/datasets/ABIDE/freesurfer"
    modalities: "T1"
    max_subjects: !!null
    max_num_patches: 15000
    validation_split: 0.2
    sites: !!null

training:
  batch_size: 24
  nb_epochs: 100
  patience_segmentation: 1
  data_augmentation: False
  variables:
    disc_ratio: 1.0
    seg_ratio: 1.0
    train_generator_every_n_steps: 1
    train_generator_every_n_steps_seg: 1

visdom:
  server: "10.180.113.44"
  port: "8097"
<<<<<<< HEAD
  env: "deepNormalize_school_test_triple_dataset_WGAN"
=======
  env: "deepNormalize_school_test_triple_dataset"
>>>>>>> 388938a3
<|MERGE_RESOLUTION|>--- conflicted
+++ resolved
@@ -158,8 +158,4 @@
 visdom:
   server: "10.180.113.44"
   port: "8097"
-<<<<<<< HEAD
-  env: "deepNormalize_school_test_triple_dataset_WGAN"
-=======
-  env: "deepNormalize_school_test_triple_dataset"
->>>>>>> 388938a3
+  env: "deepNormalize_school_test_triple_dataset"