--- conflicted
+++ resolved
@@ -151,8 +151,4 @@
 visdom:
   server: "10.0.2.2"
   port: "8097"
-<<<<<<< HEAD
-  env: "deepNormalize_home_test_dual_dataset_WGAN"
-=======
-  env: "deepNormalize_home_test_dual_dataset_unet_0.05"
->>>>>>> 839ce6ab
+  env: "deepNormalize_home_test_dual_dataset_WGAN"