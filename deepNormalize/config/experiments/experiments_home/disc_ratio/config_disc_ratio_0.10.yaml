--- conflicted
+++ resolved
@@ -170,8 +170,4 @@
 visdom:
   server: "10.180.113.44"
   port: "8097"
-<<<<<<< HEAD
-  env: "deepNormalize_home_wgan_disc_ratio_0_10"
-=======
-  env: "deepNormalize_school_disc_ratio_0_10"
->>>>>>> 12e15637
+  env: "deepNormalize_school_disc_ratio_0_10"